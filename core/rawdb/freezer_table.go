--- conflicted
+++ resolved
@@ -468,7 +468,6 @@
 	}
 }
 
-<<<<<<< HEAD
 // getBounds returns the indexes for the item
 // returns start, end, filenumber and error
 func (t *freezerTable) getBounds(item uint64) (uint32, uint32, uint32, error) {
@@ -486,121 +485,6 @@
 		}
 		startIdx.unmarshalBinary(buffer)
 	} else {
-=======
-// Append injects a binary blob at the end of the freezer table. The item number
-// is a precautionary parameter to ensure data correctness, but the table will
-// reject already existing data.
-//
-// Note, this method will *not* flush any data to disk so be sure to explicitly
-// fsync before irreversibly deleting data from the database.
-func (t *freezerTable) Append(item uint64, blob []byte) error {
-	// Encode the blob before the lock portion
-	if !t.noCompression {
-		blob = snappy.Encode(nil, blob)
-	}
-	// Read lock prevents competition with truncate
-	retry, err := t.append(item, blob, false)
-	if err != nil {
-		return err
-	}
-	if retry {
-		// Read lock was insufficient, retry with a writelock
-		_, err = t.append(item, blob, true)
-	}
-	return err
-}
-
-// append injects a binary blob at the end of the freezer table.
-// Normally, inserts do not require holding the write-lock, so it should be invoked with 'wlock' set to
-// false.
-// However, if the data will grown the current file out of bounds, then this
-// method will return 'true, nil', indicating that the caller should retry, this time
-// with 'wlock' set to true.
-func (t *freezerTable) append(item uint64, encodedBlob []byte, wlock bool) (bool, error) {
-	if wlock {
-		t.lock.Lock()
-		defer t.lock.Unlock()
-	} else {
-		t.lock.RLock()
-		defer t.lock.RUnlock()
-	}
-	// Ensure the table is still accessible
-	if t.index == nil || t.head == nil {
-		return false, errClosed
-	}
-	// Ensure only the next item can be written, nothing else
-	if atomic.LoadUint64(&t.items) != item {
-		return false, fmt.Errorf("appending unexpected item: want %d, have %d", t.items, item)
-	}
-	bLen := uint32(len(encodedBlob))
-	if t.headBytes+bLen < bLen ||
-		t.headBytes+bLen > t.maxFileSize {
-		// Writing would overflow, so we need to open a new data file.
-		// If we don't already hold the writelock, abort and let the caller
-		// invoke this method a second time.
-		if !wlock {
-			return true, nil
-		}
-		nextID := atomic.LoadUint32(&t.headId) + 1
-		// We open the next file in truncated mode -- if this file already
-		// exists, we need to start over from scratch on it
-		newHead, err := t.openFile(nextID, openFreezerFileTruncated)
-		if err != nil {
-			return false, err
-		}
-		// Close old file, and reopen in RDONLY mode
-		t.releaseFile(t.headId)
-		t.openFile(t.headId, openFreezerFileForReadOnly)
-
-		// Swap out the current head
-		t.head = newHead
-		atomic.StoreUint32(&t.headBytes, 0)
-		atomic.StoreUint32(&t.headId, nextID)
-	}
-	if _, err := t.head.Write(encodedBlob); err != nil {
-		return false, err
-	}
-	newOffset := atomic.AddUint32(&t.headBytes, bLen)
-	idx := indexEntry{
-		filenum: atomic.LoadUint32(&t.headId),
-		offset:  newOffset,
-	}
-	// Write indexEntry
-	t.index.Write(idx.marshallBinary())
-
-	t.writeMeter.Mark(int64(bLen + indexEntrySize))
-	t.sizeGauge.Inc(int64(bLen + indexEntrySize))
-
-	atomic.AddUint64(&t.items, 1)
-	return false, nil
-}
-
-// getIndices returns the index entries for the given from-item, covering 'count' items.
-// N.B: The actual number of returned indices for N items will always be N+1 (unless an
-// error is returned).
-// OBS: This method assumes that the caller has already verified (and/or trimmed) the range
-// so that the items are within bounds. If this method is used to read out of bounds,
-// it will return error.
-func (t *freezerTable) getIndices(from, count uint64) ([]*indexEntry, error) {
-	// Apply the table-offset
-	from = from - uint64(t.itemOffset)
-	// For reading N items, we need N+1 indices.
-	buffer := make([]byte, (count+1)*indexEntrySize)
-	if _, err := t.index.ReadAt(buffer, int64(from*indexEntrySize)); err != nil {
-		return nil, err
-	}
-	var (
-		indices []*indexEntry
-		offset  int
-	)
-	for i := from; i <= from+count; i++ {
-		index := new(indexEntry)
-		index.unmarshalBinary(buffer[offset:])
-		offset += indexEntrySize
-		indices = append(indices, index)
-	}
-	if from == 0 {
->>>>>>> 45f34430
 		// Special case if we're reading the first item in the freezer. We assume that
 		// the first item always start from zero(regarding the deletion, we
 		// only support deletion by files, so that the assumption is held).
