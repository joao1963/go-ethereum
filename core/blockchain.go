--- conflicted
+++ resolved
@@ -281,11 +281,7 @@
 		cacheConfig = defaultCacheConfig
 	}
 	// Open trie database with provided config
-<<<<<<< HEAD
-	triedb := trie.NewDatabaseWithConfig(db, &trie.Config{
-		Cache:     cacheConfig.TrieCleanLimit,
-		Preimages: cacheConfig.Preimages,
-	})
+	triedb := trie.NewDatabase(db, cacheConfig.triedbConfig())
 	var logger BlockchainLogger
 	if vmConfig.Tracer != nil {
 		l, ok := vmConfig.Tracer.(BlockchainLogger)
@@ -294,10 +290,6 @@
 		}
 		logger = l
 	}
-=======
-	triedb := trie.NewDatabase(db, cacheConfig.triedbConfig())
-
->>>>>>> 43df6122
 	// Setup the genesis block, commit the provided genesis specification
 	// to database if the genesis block is not present yet, or load the
 	// stored one from database.
@@ -1859,7 +1851,6 @@
 		// Process block using the parent state as reference point
 		pstart := time.Now()
 
-<<<<<<< HEAD
 		// The traced section of block import.
 		err, stop := func() (blockEndErr error, _ bool) {
 			if bc.logger != nil {
@@ -1876,21 +1867,6 @@
 				return err, true
 			}
 			ptime := time.Since(pstart)
-=======
-		blockWriteTimer.Update(time.Since(wstart) - statedb.AccountCommits - statedb.StorageCommits - statedb.SnapshotCommits - statedb.TrieDBCommits)
-		blockInsertTimer.UpdateSince(start)
-
-		// Report the import stats before returning the various results
-		stats.processed++
-		stats.usedGas += usedGas
-
-		var snapDiffItems, snapBufItems common.StorageSize
-		if bc.snaps != nil {
-			snapDiffItems, snapBufItems = bc.snaps.Size()
-		}
-		trieDiffNodes, trieBufNodes, _ := bc.triedb.Size()
-		stats.report(chain, it.index, snapDiffItems, snapBufItems, trieDiffNodes, trieBufNodes, setHead)
->>>>>>> 43df6122
 
 			vstart := time.Now()
 			if err := bc.validator.ValidateState(block, statedb, receipts, usedGas); err != nil {
@@ -1945,8 +1921,12 @@
 			stats.processed++
 			stats.usedGas += usedGas
 
-			dirty, _ := bc.triedb.Size()
-			stats.report(chain, it.index, dirty, setHead)
+			var snapDiffItems, snapBufItems common.StorageSize
+			if bc.snaps != nil {
+				snapDiffItems, snapBufItems = bc.snaps.Size()
+			}
+			trieDiffNodes, trieBufNodes, _ := bc.triedb.Size()
+			stats.report(chain, it.index, snapDiffItems, snapBufItems, trieDiffNodes, trieBufNodes, setHead)
 
 			if !setHead {
 				// After merge we expect few side chains. Simply count
