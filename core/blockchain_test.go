--- conflicted
+++ resolved
@@ -1159,11 +1159,7 @@
 	blockchain.SubscribeRemovedLogsEvent(rmLogsCh)
 
 	// This chain contains a single log.
-<<<<<<< HEAD
-	chain, _ := GenerateChain(params.TestChainConfig, genesis, engine, db, 3, func(i int, gen *BlockGen) {
-=======
-	genDb, chain, _ := GenerateChainWithGenesis(gspec, engine, 2, func(i int, gen *BlockGen) {
->>>>>>> 6a575eda
+	genDb, chain, _ := GenerateChainWithGenesis(gspec, engine, 3, func(i int, gen *BlockGen) {
 		if i == 1 {
 			tx, err := types.SignNewTx(key1, signer, &types.LegacyTx{
 				Nonce:    gen.TxNonce(addr1),
@@ -1182,10 +1178,9 @@
 	}
 	checkLogEvents(t, newLogCh, rmLogsCh, 1, 0)
 
-<<<<<<< HEAD
 	// Generate long reorg chain containing more logs. Inserting the
 	// chain removes one log and adds four.
-	forkChain, _ := GenerateChain(params.TestChainConfig, genesis, engine, db, 3, func(i int, gen *BlockGen) {
+	_, forkChain, _ := GenerateChainWithGenesis(gspec, engine, 3, func(i int, gen *BlockGen) {
 		if i == 2 {
 			// The last (head) block is not part of the reorg-chain, we can ignore it
 			return
@@ -1197,13 +1192,6 @@
 				Gas:      uint64(1000000 + 10*i + ii),
 				Data:     logCode,
 			})
-=======
-	// Generate long reorg chain containing another log. Inserting the
-	// chain removes one log and adds one.
-	_, forkChain, _ := GenerateChainWithGenesis(gspec, engine, 2, func(i int, gen *BlockGen) {
-		if i == 1 {
-			tx, err := types.SignTx(types.NewContractCreation(gen.TxNonce(addr1), new(big.Int), 1000000, gen.header.BaseFee, logCode), signer, key1)
->>>>>>> 6a575eda
 			if err != nil {
 				t.Fatalf("failed to create tx: %v", err)
 			}
