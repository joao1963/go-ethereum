// Copyright 2018 The go-ethereum Authors
// This file is part of go-ethereum.
//
// go-ethereum is free software: you can redistribute it and/or modify
// it under the terms of the GNU General Public License as published by
// the Free Software Foundation, either version 3 of the License, or
// (at your option) any later version.
//
// go-ethereum is distributed in the hope that it will be useful,
// but WITHOUT ANY WARRANTY; without even the implied warranty of
// MERCHANTABILITY or FITNESS FOR A PARTICULAR PURPOSE. See the
// GNU General Public License for more details.
//
// You should have received a copy of the GNU General Public License
// along with go-ethereum. If not, see <http://www.gnu.org/licenses/>.

package main

import (
	"bufio"
	"context"
	"crypto/rand"
	"crypto/sha256"
	"encoding/hex"
	"encoding/json"
	"errors"
	"fmt"
	"io"
	"math/big"
	"os"
	"os/signal"
	"path/filepath"
	"runtime"
	"strings"
	"time"

	"github.com/ethereum/go-ethereum/accounts"
	"github.com/ethereum/go-ethereum/accounts/keystore"
	"github.com/ethereum/go-ethereum/cmd/utils"
	"github.com/ethereum/go-ethereum/common"
	"github.com/ethereum/go-ethereum/common/hexutil"
	"github.com/ethereum/go-ethereum/core/types"
	"github.com/ethereum/go-ethereum/crypto"
	"github.com/ethereum/go-ethereum/internal/ethapi"
	"github.com/ethereum/go-ethereum/internal/flags"
	"github.com/ethereum/go-ethereum/log"
	"github.com/ethereum/go-ethereum/node"
	"github.com/ethereum/go-ethereum/params"
	"github.com/ethereum/go-ethereum/rlp"
	"github.com/ethereum/go-ethereum/rpc"
	"github.com/ethereum/go-ethereum/signer/core"
	"github.com/ethereum/go-ethereum/signer/core/apitypes"
	"github.com/ethereum/go-ethereum/signer/fourbyte"
	"github.com/ethereum/go-ethereum/signer/rules"
	"github.com/ethereum/go-ethereum/signer/storage"
	"github.com/mattn/go-colorable"
	"github.com/mattn/go-isatty"
	"github.com/urfave/cli/v2"
)

const legalWarning = `
WARNING!

Clef is an account management tool. It may, like any software, contain bugs.

Please take care to
- backup your keystore files,
- verify that the keystore(s) can be opened with your password.

Clef is distributed in the hope that it will be useful, but WITHOUT ANY WARRANTY;
without even the implied warranty of MERCHANTABILITY or FITNESS FOR A PARTICULAR
PURPOSE. See the GNU General Public License for more details.
`

var (
	logLevelFlag = &cli.IntFlag{
		Name:  "loglevel",
		Value: 3,
		Usage: "log level to emit to the screen",
	}
	advancedMode = &cli.BoolFlag{
		Name:  "advanced",
		Usage: "If enabled, issues warnings instead of rejections for suspicious requests. Default off",
	}
	acceptFlag = &cli.BoolFlag{
		Name:  "suppress-bootwarn",
		Usage: "If set, does not show the warning during boot",
	}
	keystoreFlag = &cli.StringFlag{
		Name:  "keystore",
		Value: filepath.Join(node.DefaultDataDir(), "keystore"),
		Usage: "Directory for the keystore",
	}
	configdirFlag = &cli.StringFlag{
		Name:  "configdir",
		Value: DefaultConfigDir(),
		Usage: "Directory for Clef configuration",
	}
	chainIdFlag = &cli.Int64Flag{
		Name:  "chainid",
		Value: params.MainnetChainConfig.ChainID.Int64(),
		Usage: "Chain id to use for signing (1=mainnet, 3=Ropsten, 4=Rinkeby, 5=Goerli)",
	}
	rpcPortFlag = &cli.IntFlag{
		Name:     "http.port",
		Usage:    "HTTP-RPC server listening port",
		Value:    node.DefaultHTTPPort + 5,
		Category: flags.APICategory,
	}
	signerSecretFlag = &cli.StringFlag{
		Name:  "signersecret",
		Usage: "A file containing the (encrypted) master seed to encrypt Clef data, e.g. keystore credentials and ruleset hash",
	}
	customDBFlag = &cli.StringFlag{
		Name:  "4bytedb-custom",
		Usage: "File used for writing new 4byte-identifiers submitted via API",
		Value: "./4byte-custom.json",
	}
	auditLogFlag = &cli.StringFlag{
		Name:  "auditlog",
		Usage: "File used to emit audit logs. Set to \"\" to disable",
		Value: "audit.log",
	}
	ruleFlag = &cli.StringFlag{
		Name:  "rules",
		Usage: "Path to the rule file to auto-authorize requests with",
	}
	stdiouiFlag = &cli.BoolFlag{
		Name: "stdio-ui",
		Usage: "Use STDIN/STDOUT as a channel for an external UI. " +
			"This means that an STDIN/STDOUT is used for RPC-communication with a e.g. a graphical user " +
			"interface, and can be used when Clef is started by an external process.",
	}
	testFlag = &cli.BoolFlag{
		Name:  "stdio-ui-test",
		Usage: "Mechanism to test interface between Clef and UI. Requires 'stdio-ui'.",
	}
	initCommand = &cli.Command{
		Action:    initializeSecrets,
		Name:      "init",
		Usage:     "Initialize the signer, generate secret storage",
		ArgsUsage: "",
		Flags: []cli.Flag{
			logLevelFlag,
			configdirFlag,
		},
		Description: `
The init command generates a master seed which Clef can use to store credentials and data needed for
the rule-engine to work.`,
	}
	attestCommand = &cli.Command{
		Action:    attestFile,
		Name:      "attest",
		Usage:     "Attest that a js-file is to be used",
		ArgsUsage: "<sha256sum>",
		Flags: []cli.Flag{
			logLevelFlag,
			configdirFlag,
			signerSecretFlag,
		},
		Description: `
The attest command stores the sha256 of the rule.js-file that you want to use for automatic processing of
incoming requests.

Whenever you make an edit to the rule file, you need to use attestation to tell
Clef that the file is 'safe' to execute.`,
	}
	setCredentialCommand = &cli.Command{
		Action:    setCredential,
		Name:      "setpw",
		Usage:     "Store a credential for a keystore file",
		ArgsUsage: "<address>",
		Flags: []cli.Flag{
			logLevelFlag,
			configdirFlag,
			signerSecretFlag,
		},
		Description: `
The setpw command stores a password for a given address (keyfile).
`}
	delCredentialCommand = &cli.Command{
		Action:    removeCredential,
		Name:      "delpw",
		Usage:     "Remove a credential for a keystore file",
		ArgsUsage: "<address>",
		Flags: []cli.Flag{
			logLevelFlag,
			configdirFlag,
			signerSecretFlag,
		},
		Description: `
The delpw command removes a password for a given address (keyfile).
`}
	newAccountCommand = &cli.Command{
		Action:    newAccount,
		Name:      "newaccount",
		Usage:     "Create a new account",
		ArgsUsage: "",
		Flags: []cli.Flag{
			logLevelFlag,
			keystoreFlag,
			utils.LightKDFFlag,
			acceptFlag,
		},
		Description: `
The newaccount command creates a new keystore-backed account. It is a convenience-method
which can be used in lieu of an external UI.
`}
	gendocCommand = &cli.Command{
		Action: GenDoc,
		Name:   "gendoc",
		Usage:  "Generate documentation about json-rpc format",
		Description: `
The gendoc generates example structures of the json-rpc communication types.
`}
	listAccountsCommand = &cli.Command{
		Action: listAccounts,
		Name:   "list-accounts",
		Usage:  "List accounts in the keystore",
		Flags: []cli.Flag{
			logLevelFlag,
			keystoreFlag,
			utils.LightKDFFlag,
			acceptFlag,
		},
		Description: `
	Lists the accounts in the keystore.
	`}
	listWalletsCommand = &cli.Command{
		Action: listWallets,
		Name:   "list-wallets",
		Usage:  "List wallets known to Clef",
		Flags: []cli.Flag{
			logLevelFlag,
			keystoreFlag,
			utils.LightKDFFlag,
			acceptFlag,
		},
		Description: `
	Lists the wallets known to Clef.
	`}
<<<<<<< HEAD
=======
	importRawCommand = &cli.Command{
		Action:    accountImport,
		Name:      "importraw",
		Usage:     "Import a hex-encoded private key.",
		ArgsUsage: "<keyfile>",
		Flags: []cli.Flag{
			logLevelFlag,
			keystoreFlag,
			utils.LightKDFFlag,
			acceptFlag,
		},
		Description: `
Imports an unencrypted private key from <keyfile> and creates a new account.
Prints the address.
The keyfile is assumed to contain an unencrypted private key in hexadecimal format.
The account is saved in encrypted format, you are prompted for a password.
`}
>>>>>>> c2e0abce
)

var app = flags.NewApp("Manage Ethereum account operations")

func init() {
	app.Name = "Clef"
	app.Flags = []cli.Flag{
		logLevelFlag,
		keystoreFlag,
		configdirFlag,
		chainIdFlag,
		utils.LightKDFFlag,
		utils.NoUSBFlag,
		utils.SmartCardDaemonPathFlag,
		utils.HTTPListenAddrFlag,
		utils.HTTPVirtualHostsFlag,
		utils.IPCDisabledFlag,
		utils.IPCPathFlag,
		utils.HTTPEnabledFlag,
		rpcPortFlag,
		signerSecretFlag,
		customDBFlag,
		auditLogFlag,
		ruleFlag,
		stdiouiFlag,
		testFlag,
		advancedMode,
		acceptFlag,
	}
	app.Action = signer
	app.Commands = []*cli.Command{initCommand,
		attestCommand,
		setCredentialCommand,
		delCredentialCommand,
		newAccountCommand,
		importRawCommand,
		gendocCommand,
		listAccountsCommand,
		listWalletsCommand,
	}
}

func main() {
	if err := app.Run(os.Args); err != nil {
		fmt.Fprintln(os.Stderr, err)
		os.Exit(1)
	}
}

func initializeSecrets(c *cli.Context) error {
	// Get past the legal message
	if err := initialize(c); err != nil {
		return err
	}
	// Ensure the master key does not yet exist, we're not willing to overwrite
	configDir := c.String(configdirFlag.Name)
	if err := os.Mkdir(configDir, 0700); err != nil && !os.IsExist(err) {
		return err
	}
	location := filepath.Join(configDir, "masterseed.json")
	if _, err := os.Stat(location); err == nil {
		return fmt.Errorf("master key %v already exists, will not overwrite", location)
	}
	// Key file does not exist yet, generate a new one and encrypt it
	masterSeed := make([]byte, 256)
	num, err := io.ReadFull(rand.Reader, masterSeed)
	if err != nil {
		return err
	}
	if num != len(masterSeed) {
		return fmt.Errorf("failed to read enough random")
	}
	n, p := keystore.StandardScryptN, keystore.StandardScryptP
	if c.Bool(utils.LightKDFFlag.Name) {
		n, p = keystore.LightScryptN, keystore.LightScryptP
	}
	text := "The master seed of clef will be locked with a password.\nPlease specify a password. Do not forget this password!"
	var password string
	for {
		password = utils.GetPassPhrase(text, true)
		if err := core.ValidatePasswordFormat(password); err != nil {
			fmt.Printf("invalid password: %v\n", err)
		} else {
			fmt.Println()
			break
		}
	}
	cipherSeed, err := encryptSeed(masterSeed, []byte(password), n, p)
	if err != nil {
		return fmt.Errorf("failed to encrypt master seed: %v", err)
	}
	// Double check the master key path to ensure nothing wrote there in between
	if err = os.Mkdir(configDir, 0700); err != nil && !os.IsExist(err) {
		return err
	}
	if _, err := os.Stat(location); err == nil {
		return fmt.Errorf("master key %v already exists, will not overwrite", location)
	}
	// Write the file and print the usual warning message
	if err = os.WriteFile(location, cipherSeed, 0400); err != nil {
		return err
	}
	fmt.Printf("A master seed has been generated into %s\n", location)
	fmt.Printf(`
This is required to be able to store credentials, such as:
* Passwords for keystores (used by rule engine)
* Storage for JavaScript auto-signing rules
* Hash of JavaScript rule-file

You should treat 'masterseed.json' with utmost secrecy and make a backup of it!
* The password is necessary but not enough, you need to back up the master seed too!
* The master seed does not contain your accounts, those need to be backed up separately!

`)
	return nil
}

func attestFile(ctx *cli.Context) error {
	if ctx.NArg() < 1 {
		utils.Fatalf("This command requires an argument.")
	}
	if err := initialize(ctx); err != nil {
		return err
	}

	stretchedKey, err := readMasterKey(ctx, nil)
	if err != nil {
		utils.Fatalf(err.Error())
	}
	configDir := ctx.String(configdirFlag.Name)
	vaultLocation := filepath.Join(configDir, common.Bytes2Hex(crypto.Keccak256([]byte("vault"), stretchedKey)[:10]))
	confKey := crypto.Keccak256([]byte("config"), stretchedKey)

	// Initialize the encrypted storages
	configStorage := storage.NewAESEncryptedStorage(filepath.Join(vaultLocation, "config.json"), confKey)
	val := ctx.Args().First()
	configStorage.Put("ruleset_sha256", val)
	log.Info("Ruleset attestation updated", "sha256", val)
	return nil
}

<<<<<<< HEAD
func initInternalApi(c *cli.Context) (*core.UIServerAPI, error) {
	if err := initialize(c); err != nil {
		return nil, err
=======
func initInternalApi(c *cli.Context) (*core.UIServerAPI, core.UIClientAPI, error) {
	if err := initialize(c); err != nil {
		return nil, nil, err
>>>>>>> c2e0abce
	}
	var (
		ui                        = core.NewCommandlineUI()
		pwStorage storage.Storage = &storage.NoStorage{}
		ksLoc                     = c.String(keystoreFlag.Name)
		lightKdf                  = c.Bool(utils.LightKDFFlag.Name)
	)
	am := core.StartClefAccountManager(ksLoc, true, lightKdf, "")
	api := core.NewSignerAPI(am, 0, true, ui, nil, false, pwStorage)
	internalApi := core.NewUIServerAPI(api)
<<<<<<< HEAD
	return internalApi, nil
=======
	return internalApi, ui, nil
>>>>>>> c2e0abce
}

func setCredential(ctx *cli.Context) error {
	if ctx.NArg() < 1 {
		utils.Fatalf("This command requires an address to be passed as an argument")
	}
	if err := initialize(ctx); err != nil {
		return err
	}
	addr := ctx.Args().First()
	if !common.IsHexAddress(addr) {
		utils.Fatalf("Invalid address specified: %s", addr)
	}
	address := common.HexToAddress(addr)
	password := utils.GetPassPhrase("Please enter a password to store for this address:", true)
	fmt.Println()

	stretchedKey, err := readMasterKey(ctx, nil)
	if err != nil {
		utils.Fatalf(err.Error())
	}
	configDir := ctx.String(configdirFlag.Name)
	vaultLocation := filepath.Join(configDir, common.Bytes2Hex(crypto.Keccak256([]byte("vault"), stretchedKey)[:10]))
	pwkey := crypto.Keccak256([]byte("credentials"), stretchedKey)

	pwStorage := storage.NewAESEncryptedStorage(filepath.Join(vaultLocation, "credentials.json"), pwkey)
	pwStorage.Put(address.Hex(), password)

	log.Info("Credential store updated", "set", address)
	return nil
}

func removeCredential(ctx *cli.Context) error {
	if ctx.NArg() < 1 {
		utils.Fatalf("This command requires an address to be passed as an argument")
	}
	if err := initialize(ctx); err != nil {
		return err
	}
	addr := ctx.Args().First()
	if !common.IsHexAddress(addr) {
		utils.Fatalf("Invalid address specified: %s", addr)
	}
	address := common.HexToAddress(addr)

	stretchedKey, err := readMasterKey(ctx, nil)
	if err != nil {
		utils.Fatalf(err.Error())
	}
	configDir := ctx.String(configdirFlag.Name)
	vaultLocation := filepath.Join(configDir, common.Bytes2Hex(crypto.Keccak256([]byte("vault"), stretchedKey)[:10]))
	pwkey := crypto.Keccak256([]byte("credentials"), stretchedKey)

	pwStorage := storage.NewAESEncryptedStorage(filepath.Join(vaultLocation, "credentials.json"), pwkey)
	pwStorage.Del(address.Hex())

	log.Info("Credential store updated", "unset", address)
	return nil
}

func initialize(c *cli.Context) error {
	// Set up the logger to print everything
	logOutput := os.Stdout
	if c.Bool(stdiouiFlag.Name) {
		logOutput = os.Stderr
		// If using the stdioui, we can't do the 'confirm'-flow
		if !c.Bool(acceptFlag.Name) {
			fmt.Fprint(logOutput, legalWarning)
		}
	} else if !c.Bool(acceptFlag.Name) {
		if !confirm(legalWarning) {
			return fmt.Errorf("aborted by user")
		}
		fmt.Println()
	}
	usecolor := (isatty.IsTerminal(os.Stderr.Fd()) || isatty.IsCygwinTerminal(os.Stderr.Fd())) && os.Getenv("TERM") != "dumb"
	output := io.Writer(logOutput)
	if usecolor {
		output = colorable.NewColorable(logOutput)
	}
	log.Root().SetHandler(log.LvlFilterHandler(log.Lvl(c.Int(logLevelFlag.Name)), log.StreamHandler(output, log.TerminalFormat(usecolor))))

	return nil
}

func newAccount(c *cli.Context) error {
<<<<<<< HEAD
	internalApi, err := initInternalApi(c)
=======
	internalApi, _, err := initInternalApi(c)
>>>>>>> c2e0abce
	if err != nil {
		return err
	}
	addr, err := internalApi.New(context.Background())
	if err == nil {
		fmt.Printf("Generated account %v\n", addr.String())
	}
	return err
}

func listAccounts(c *cli.Context) error {
<<<<<<< HEAD
	internalApi, err := initInternalApi(c)
=======
	internalApi, _, err := initInternalApi(c)
>>>>>>> c2e0abce
	if err != nil {
		return err
	}
	accs, err := internalApi.ListAccounts(context.Background())
	if err != nil {
		return err
	}
	if len(accs) == 0 {
		fmt.Println("\nThe keystore is empty.")
	}
	fmt.Println()
	for _, account := range accs {
		fmt.Printf("%v (%v)\n", account.Address, account.URL)
	}
	return err
}

func listWallets(c *cli.Context) error {
<<<<<<< HEAD
	internalApi, err := initInternalApi(c)
=======
	internalApi, _, err := initInternalApi(c)
>>>>>>> c2e0abce
	if err != nil {
		return err
	}
	wallets := internalApi.ListWallets()
	if len(wallets) == 0 {
		fmt.Println("\nThere are no wallets.")
	}
	fmt.Println()
	for i, wallet := range wallets {
		fmt.Printf("- Wallet %d at %v (%v %v)\n", i, wallet.URL, wallet.Status, wallet.Failure)
		for j, acc := range wallet.Accounts {
			fmt.Printf("  -Account %d: %v (%v)\n", j, acc.Address, acc.URL)
		}
		fmt.Println()
	}
	return nil
}

<<<<<<< HEAD
=======
// accountImport imports a raw hexadecimal private key via CLI.
func accountImport(c *cli.Context) error {
	if c.Args().Len() != 1 {
		return errors.New("<keyfile> must be given as first argument.")
	}
	internalApi, ui, err := initInternalApi(c)
	if err != nil {
		return err
	}
	pKey, err := crypto.LoadECDSA(c.Args().First())
	if err != nil {
		return err
	}
	readPw := func(prompt string) (string, error) {
		resp, err := ui.OnInputRequired(core.UserInputRequest{
			Title:      "Password",
			Prompt:     prompt,
			IsPassword: true,
		})
		if err != nil {
			return "", err
		}
		return resp.Text, nil
	}
	first, err := readPw("Please enter a password for the imported account")
	if err != nil {
		return err
	}
	second, err := readPw("Please repeat the password you just entered")
	if err != nil {
		return err
	}
	if first != second {
		return errors.New("Passwords do not match")
	}
	acc, err := internalApi.ImportRawKey(hex.EncodeToString(crypto.FromECDSA(pKey)), first)
	if err != nil {
		return err
	}
	ui.ShowInfo(fmt.Sprintf(`Key imported:
  Address %v
  Keystore file: %v

The key is now encrypted; losing the password will result in permanently losing 
access to the key and all associated funds!

Make sure to backup keystore and passwords in a safe location.`,
		acc.Address, acc.URL.Path))
	return nil
}

>>>>>>> c2e0abce
// ipcEndpoint resolves an IPC endpoint based on a configured value, taking into
// account the set data folders as well as the designated platform we're currently
// running on.
func ipcEndpoint(ipcPath, datadir string) string {
	// On windows we can only use plain top-level pipes
	if runtime.GOOS == "windows" {
		if strings.HasPrefix(ipcPath, `\\.\pipe\`) {
			return ipcPath
		}
		return `\\.\pipe\` + ipcPath
	}
	// Resolve names into the data directory full paths otherwise
	if filepath.Base(ipcPath) == ipcPath {
		if datadir == "" {
			return filepath.Join(os.TempDir(), ipcPath)
		}
		return filepath.Join(datadir, ipcPath)
	}
	return ipcPath
}

func signer(c *cli.Context) error {
	// If we have some unrecognized command, bail out
	if c.NArg() > 0 {
		return fmt.Errorf("invalid command: %q", c.Args().First())
	}
	if err := initialize(c); err != nil {
		return err
	}
	var (
		ui core.UIClientAPI
	)
	if c.Bool(stdiouiFlag.Name) {
		log.Info("Using stdin/stdout as UI-channel")
		ui = core.NewStdIOUI()
	} else {
		log.Info("Using CLI as UI-channel")
		ui = core.NewCommandlineUI()
	}
	// 4bytedb data
	fourByteLocal := c.String(customDBFlag.Name)
	db, err := fourbyte.NewWithFile(fourByteLocal)
	if err != nil {
		utils.Fatalf(err.Error())
	}
	embeds, locals := db.Size()
	log.Info("Loaded 4byte database", "embeds", embeds, "locals", locals, "local", fourByteLocal)

	var (
		api       core.ExternalAPI
		pwStorage storage.Storage = &storage.NoStorage{}
	)
	configDir := c.String(configdirFlag.Name)
	if stretchedKey, err := readMasterKey(c, ui); err != nil {
		log.Warn("Failed to open master, rules disabled", "err", err)
	} else {
		vaultLocation := filepath.Join(configDir, common.Bytes2Hex(crypto.Keccak256([]byte("vault"), stretchedKey)[:10]))

		// Generate domain specific keys
		pwkey := crypto.Keccak256([]byte("credentials"), stretchedKey)
		jskey := crypto.Keccak256([]byte("jsstorage"), stretchedKey)
		confkey := crypto.Keccak256([]byte("config"), stretchedKey)

		// Initialize the encrypted storages
		pwStorage = storage.NewAESEncryptedStorage(filepath.Join(vaultLocation, "credentials.json"), pwkey)
		jsStorage := storage.NewAESEncryptedStorage(filepath.Join(vaultLocation, "jsstorage.json"), jskey)
		configStorage := storage.NewAESEncryptedStorage(filepath.Join(vaultLocation, "config.json"), confkey)

		// Do we have a rule-file?
		if ruleFile := c.String(ruleFlag.Name); ruleFile != "" {
			ruleJS, err := os.ReadFile(ruleFile)
			if err != nil {
				log.Warn("Could not load rules, disabling", "file", ruleFile, "err", err)
			} else {
				shasum := sha256.Sum256(ruleJS)
				foundShaSum := hex.EncodeToString(shasum[:])
				storedShasum, _ := configStorage.Get("ruleset_sha256")
				if storedShasum != foundShaSum {
					log.Warn("Rule hash not attested, disabling", "hash", foundShaSum, "attested", storedShasum)
				} else {
					// Initialize rules
					ruleEngine, err := rules.NewRuleEvaluator(ui, jsStorage)
					if err != nil {
						utils.Fatalf(err.Error())
					}
					ruleEngine.Init(string(ruleJS))
					ui = ruleEngine
					log.Info("Rule engine configured", "file", c.String(ruleFlag.Name))
				}
			}
		}
	}
	var (
		chainId  = c.Int64(chainIdFlag.Name)
		ksLoc    = c.String(keystoreFlag.Name)
		lightKdf = c.Bool(utils.LightKDFFlag.Name)
		advanced = c.Bool(advancedMode.Name)
		nousb    = c.Bool(utils.NoUSBFlag.Name)
		scpath   = c.String(utils.SmartCardDaemonPathFlag.Name)
	)
	log.Info("Starting signer", "chainid", chainId, "keystore", ksLoc,
		"light-kdf", lightKdf, "advanced", advanced)
	am := core.StartClefAccountManager(ksLoc, nousb, lightKdf, scpath)
	apiImpl := core.NewSignerAPI(am, chainId, nousb, ui, db, advanced, pwStorage)

	// Establish the bidirectional communication, by creating a new UI backend and registering
	// it with the UI.
	ui.RegisterUIServer(core.NewUIServerAPI(apiImpl))
	api = apiImpl

	// Audit logging
	if logfile := c.String(auditLogFlag.Name); logfile != "" {
		api, err = core.NewAuditLogger(logfile, api)
		if err != nil {
			utils.Fatalf(err.Error())
		}
		log.Info("Audit logs configured", "file", logfile)
	}
	// register signer API with server
	var (
		extapiURL = "n/a"
		ipcapiURL = "n/a"
	)
	rpcAPI := []rpc.API{
		{
			Namespace: "account",
			Service:   api,
		},
	}
	if c.Bool(utils.HTTPEnabledFlag.Name) {
		vhosts := utils.SplitAndTrim(c.String(utils.HTTPVirtualHostsFlag.Name))
		cors := utils.SplitAndTrim(c.String(utils.HTTPCORSDomainFlag.Name))

		srv := rpc.NewServer()
		err := node.RegisterApis(rpcAPI, []string{"account"}, srv)
		if err != nil {
			utils.Fatalf("Could not register API: %w", err)
		}
		handler := node.NewHTTPHandlerStack(srv, cors, vhosts, nil)

		// set port
		port := c.Int(rpcPortFlag.Name)

		// start http server
		httpEndpoint := fmt.Sprintf("%s:%d", c.String(utils.HTTPListenAddrFlag.Name), port)
		httpServer, addr, err := node.StartHTTPEndpoint(httpEndpoint, rpc.DefaultHTTPTimeouts, handler)
		if err != nil {
			utils.Fatalf("Could not start RPC api: %v", err)
		}
		extapiURL = fmt.Sprintf("http://%v/", addr)
		log.Info("HTTP endpoint opened", "url", extapiURL)

		defer func() {
			// Don't bother imposing a timeout here.
			httpServer.Shutdown(context.Background())
			log.Info("HTTP endpoint closed", "url", extapiURL)
		}()
	}
	if !c.Bool(utils.IPCDisabledFlag.Name) {
		givenPath := c.String(utils.IPCPathFlag.Name)
		ipcapiURL = ipcEndpoint(filepath.Join(givenPath, "clef.ipc"), configDir)
		listener, _, err := rpc.StartIPCEndpoint(ipcapiURL, rpcAPI)
		if err != nil {
			utils.Fatalf("Could not start IPC api: %v", err)
		}
		log.Info("IPC endpoint opened", "url", ipcapiURL)
		defer func() {
			listener.Close()
			log.Info("IPC endpoint closed", "url", ipcapiURL)
		}()
	}
	if c.Bool(testFlag.Name) {
		log.Info("Performing UI test")
		go testExternalUI(apiImpl)
	}
	ui.OnSignerStartup(core.StartupInfo{
		Info: map[string]interface{}{
			"intapi_version": core.InternalAPIVersion,
			"extapi_version": core.ExternalAPIVersion,
			"extapi_http":    extapiURL,
			"extapi_ipc":     ipcapiURL,
		}})

	abortChan := make(chan os.Signal, 1)
	signal.Notify(abortChan, os.Interrupt)

	sig := <-abortChan
	log.Info("Exiting...", "signal", sig)

	return nil
}

// DefaultConfigDir is the default config directory to use for the vaults and other
// persistence requirements.
func DefaultConfigDir() string {
	// Try to place the data folder in the user's home dir
	home := flags.HomeDir()
	if home != "" {
		if runtime.GOOS == "darwin" {
			return filepath.Join(home, "Library", "Signer")
		} else if runtime.GOOS == "windows" {
			appdata := os.Getenv("APPDATA")
			if appdata != "" {
				return filepath.Join(appdata, "Signer")
			}
			return filepath.Join(home, "AppData", "Roaming", "Signer")
		}
		return filepath.Join(home, ".clef")
	}
	// As we cannot guess a stable location, return empty and handle later
	return ""
}

func readMasterKey(ctx *cli.Context, ui core.UIClientAPI) ([]byte, error) {
	var (
		file      string
		configDir = ctx.String(configdirFlag.Name)
	)
	if ctx.IsSet(signerSecretFlag.Name) {
		file = ctx.String(signerSecretFlag.Name)
	} else {
		file = filepath.Join(configDir, "masterseed.json")
	}
	if err := checkFile(file); err != nil {
		return nil, err
	}
	cipherKey, err := os.ReadFile(file)
	if err != nil {
		return nil, err
	}
	var password string
	// If ui is not nil, get the password from ui.
	if ui != nil {
		resp, err := ui.OnInputRequired(core.UserInputRequest{
			Title:      "Master Password",
			Prompt:     "Please enter the password to decrypt the master seed",
			IsPassword: true})
		if err != nil {
			return nil, err
		}
		password = resp.Text
	} else {
		password = utils.GetPassPhrase("Decrypt master seed of clef", false)
	}
	masterSeed, err := decryptSeed(cipherKey, password)
	if err != nil {
		return nil, fmt.Errorf("failed to decrypt the master seed of clef")
	}
	if len(masterSeed) < 256 {
		return nil, fmt.Errorf("master seed of insufficient length, expected >255 bytes, got %d", len(masterSeed))
	}
	// Create vault location
	vaultLocation := filepath.Join(configDir, common.Bytes2Hex(crypto.Keccak256([]byte("vault"), masterSeed)[:10]))
	err = os.Mkdir(vaultLocation, 0700)
	if err != nil && !os.IsExist(err) {
		return nil, err
	}
	return masterSeed, nil
}

// checkFile is a convenience function to check if a file
// * exists
// * is mode 0400 (unix only)
func checkFile(filename string) error {
	info, err := os.Stat(filename)
	if err != nil {
		return fmt.Errorf("failed stat on %s: %v", filename, err)
	}
	// Check the unix permission bits
	// However, on windows, we cannot use the unix perm-bits, see
	// https://github.com/ethereum/go-ethereum/issues/20123
	if runtime.GOOS != "windows" && info.Mode().Perm()&0377 != 0 {
		return fmt.Errorf("file (%v) has insecure file permissions (%v)", filename, info.Mode().String())
	}
	return nil
}

// confirm displays a text and asks for user confirmation
func confirm(text string) bool {
	fmt.Print(text)
	fmt.Printf("\nEnter 'ok' to proceed:\n> ")

	text, err := bufio.NewReader(os.Stdin).ReadString('\n')
	if err != nil {
		log.Crit("Failed to read user input", "err", err)
	}
	if text := strings.TrimSpace(text); text == "ok" {
		return true
	}
	return false
}

func testExternalUI(api *core.SignerAPI) {
	ctx := context.WithValue(context.Background(), "remote", "clef binary")
	ctx = context.WithValue(ctx, "scheme", "in-proc")
	ctx = context.WithValue(ctx, "local", "main")
	errs := make([]string, 0)

	a := common.HexToAddress("0xdeadbeef000000000000000000000000deadbeef")
	addErr := func(errStr string) {
		log.Info("Test error", "err", errStr)
		errs = append(errs, errStr)
	}

	queryUser := func(q string) string {
		resp, err := api.UI.OnInputRequired(core.UserInputRequest{
			Title:  "Testing",
			Prompt: q,
		})
		if err != nil {
			addErr(err.Error())
		}
		return resp.Text
	}
	expectResponse := func(testcase, question, expect string) {
		if got := queryUser(question); got != expect {
			addErr(fmt.Sprintf("%s: got %v, expected %v", testcase, got, expect))
		}
	}
	expectApprove := func(testcase string, err error) {
		if err == nil || err == accounts.ErrUnknownAccount {
			return
		}
		addErr(fmt.Sprintf("%v: expected no error, got %v", testcase, err.Error()))
	}
	expectDeny := func(testcase string, err error) {
		if err == nil || err != core.ErrRequestDenied {
			addErr(fmt.Sprintf("%v: expected ErrRequestDenied, got %v", testcase, err))
		}
	}
	var delay = 1 * time.Second
	// Test display of info and error
	{
		api.UI.ShowInfo("If you see this message, enter 'yes' to next question")
		time.Sleep(delay)
		expectResponse("showinfo", "Did you see the message? [yes/no]", "yes")
		api.UI.ShowError("If you see this message, enter 'yes' to the next question")
		time.Sleep(delay)
		expectResponse("showerror", "Did you see the message? [yes/no]", "yes")
	}
	{ // Sign data test - clique header
		api.UI.ShowInfo("Please approve the next request for signing a clique header")
		time.Sleep(delay)
		cliqueHeader := types.Header{
			ParentHash:  common.HexToHash("0000H45H"),
			UncleHash:   common.HexToHash("0000H45H"),
			Coinbase:    common.HexToAddress("0000H45H"),
			Root:        common.HexToHash("0000H00H"),
			TxHash:      common.HexToHash("0000H45H"),
			ReceiptHash: common.HexToHash("0000H45H"),
			Difficulty:  big.NewInt(1337),
			Number:      big.NewInt(1337),
			GasLimit:    1338,
			GasUsed:     1338,
			Time:        1338,
			Extra:       []byte("Extra data Extra data Extra data  Extra data  Extra data  Extra data  Extra data Extra data"),
			MixDigest:   common.HexToHash("0x0000H45H"),
		}
		cliqueRlp, err := rlp.EncodeToBytes(cliqueHeader)
		if err != nil {
			utils.Fatalf("Should not error: %v", err)
		}
		addr, _ := common.NewMixedcaseAddressFromString("0x0011223344556677889900112233445566778899")
		_, err = api.SignData(ctx, accounts.MimetypeClique, *addr, hexutil.Encode(cliqueRlp))
		expectApprove("signdata - clique header", err)
	}
	{ // Sign data test - typed data
		api.UI.ShowInfo("Please approve the next request for signing EIP-712 typed data")
		time.Sleep(delay)
		addr, _ := common.NewMixedcaseAddressFromString("0x0011223344556677889900112233445566778899")
		data := `{"types":{"EIP712Domain":[{"name":"name","type":"string"},{"name":"version","type":"string"},{"name":"chainId","type":"uint256"},{"name":"verifyingContract","type":"address"}],"Person":[{"name":"name","type":"string"},{"name":"test","type":"uint8"},{"name":"wallet","type":"address"}],"Mail":[{"name":"from","type":"Person"},{"name":"to","type":"Person"},{"name":"contents","type":"string"}]},"primaryType":"Mail","domain":{"name":"Ether Mail","version":"1","chainId":"1","verifyingContract":"0xCCCcccccCCCCcCCCCCCcCcCccCcCCCcCcccccccC"},"message":{"from":{"name":"Cow","test":"3","wallet":"0xcD2a3d9F938E13CD947Ec05AbC7FE734Df8DD826"},"to":{"name":"Bob","wallet":"0xbBbBBBBbbBBBbbbBbbBbbbbBBbBbbbbBbBbbBBbB","test":"2"},"contents":"Hello, Bob!"}}`
		//_, err := api.SignData(ctx, accounts.MimetypeTypedData, *addr, hexutil.Encode([]byte(data)))
		var typedData apitypes.TypedData
		json.Unmarshal([]byte(data), &typedData)
		_, err := api.SignTypedData(ctx, *addr, typedData)
		expectApprove("sign 712 typed data", err)
	}
	{ // Sign data test - plain text
		api.UI.ShowInfo("Please approve the next request for signing text")
		time.Sleep(delay)
		addr, _ := common.NewMixedcaseAddressFromString("0x0011223344556677889900112233445566778899")
		_, err := api.SignData(ctx, accounts.MimetypeTextPlain, *addr, hexutil.Encode([]byte("hello world")))
		expectApprove("signdata - text", err)
	}
	{ // Sign data test - plain text reject
		api.UI.ShowInfo("Please deny the next request for signing text")
		time.Sleep(delay)
		addr, _ := common.NewMixedcaseAddressFromString("0x0011223344556677889900112233445566778899")
		_, err := api.SignData(ctx, accounts.MimetypeTextPlain, *addr, hexutil.Encode([]byte("hello world")))
		expectDeny("signdata - text", err)
	}
	{ // Sign transaction
		api.UI.ShowInfo("Please reject next transaction")
		time.Sleep(delay)
		data := hexutil.Bytes([]byte{})
		to := common.NewMixedcaseAddress(a)
		tx := apitypes.SendTxArgs{
			Data:     &data,
			Nonce:    0x1,
			Value:    hexutil.Big(*big.NewInt(6)),
			From:     common.NewMixedcaseAddress(a),
			To:       &to,
			GasPrice: (*hexutil.Big)(big.NewInt(5)),
			Gas:      1000,
			Input:    nil,
		}
		_, err := api.SignTransaction(ctx, tx, nil)
		expectDeny("signtransaction [1]", err)
		expectResponse("signtransaction [2]", "Did you see any warnings for the last transaction? (yes/no)", "no")
	}
	{ // Listing
		api.UI.ShowInfo("Please reject listing-request")
		time.Sleep(delay)
		_, err := api.List(ctx)
		expectDeny("list", err)
	}
	{ // Import
		api.UI.ShowInfo("Please reject new account-request")
		time.Sleep(delay)
		_, err := api.New(ctx)
		expectDeny("newaccount", err)
	}
	{ // Metadata
		api.UI.ShowInfo("Please check if you see the Origin in next listing (approve or deny)")
		time.Sleep(delay)
		api.List(context.WithValue(ctx, "Origin", "origin.com"))
		expectResponse("metadata - origin", "Did you see origin (origin.com)? [yes/no] ", "yes")
	}

	for _, e := range errs {
		log.Error(e)
	}
	result := fmt.Sprintf("Tests completed. %d errors:\n%s\n", len(errs), strings.Join(errs, "\n"))
	api.UI.ShowInfo(result)
}

type encryptedSeedStorage struct {
	Description string              `json:"description"`
	Version     int                 `json:"version"`
	Params      keystore.CryptoJSON `json:"params"`
}

// encryptSeed uses a similar scheme as the keystore uses, but with a different wrapping,
// to encrypt the master seed
func encryptSeed(seed []byte, auth []byte, scryptN, scryptP int) ([]byte, error) {
	cryptoStruct, err := keystore.EncryptDataV3(seed, auth, scryptN, scryptP)
	if err != nil {
		return nil, err
	}
	return json.Marshal(&encryptedSeedStorage{"Clef seed", 1, cryptoStruct})
}

// decryptSeed decrypts the master seed
func decryptSeed(keyjson []byte, auth string) ([]byte, error) {
	var encSeed encryptedSeedStorage
	if err := json.Unmarshal(keyjson, &encSeed); err != nil {
		return nil, err
	}
	if encSeed.Version != 1 {
		log.Warn(fmt.Sprintf("unsupported encryption format of seed: %d, operation will likely fail", encSeed.Version))
	}
	seed, err := keystore.DecryptDataV3(encSeed.Params, auth)
	if err != nil {
		return nil, err
	}
	return seed, err
}

// GenDoc outputs examples of all structures used in json-rpc communication
func GenDoc(ctx *cli.Context) error {
	var (
		a    = common.HexToAddress("0xdeadbeef000000000000000000000000deadbeef")
		b    = common.HexToAddress("0x1111111122222222222233333333334444444444")
		meta = core.Metadata{
			Scheme:    "http",
			Local:     "localhost:8545",
			Origin:    "www.malicious.ru",
			Remote:    "localhost:9999",
			UserAgent: "Firefox 3.2",
		}
		output []string
		add    = func(name, desc string, v interface{}) {
			if data, err := json.MarshalIndent(v, "", "  "); err == nil {
				output = append(output, fmt.Sprintf("### %s\n\n%s\n\nExample:\n```json\n%s\n```", name, desc, data))
			} else {
				log.Error("Error generating output", "err", err)
			}
		}
	)

	{ // Sign plain text request
		desc := "SignDataRequest contains information about a pending request to sign some data. " +
			"The data to be signed can be of various types, defined by content-type. Clef has done most " +
			"of the work in canonicalizing and making sense of the data, and it's up to the UI to present" +
			"the user with the contents of the `message`"
		sighash, msg := accounts.TextAndHash([]byte("hello world"))
		messages := []*apitypes.NameValueType{{Name: "message", Value: msg, Typ: accounts.MimetypeTextPlain}}

		add("SignDataRequest", desc, &core.SignDataRequest{
			Address:     common.NewMixedcaseAddress(a),
			Meta:        meta,
			ContentType: accounts.MimetypeTextPlain,
			Rawdata:     []byte(msg),
			Messages:    messages,
			Hash:        sighash})
	}
	{ // Sign plain text response
		add("SignDataResponse - approve", "Response to SignDataRequest",
			&core.SignDataResponse{Approved: true})
		add("SignDataResponse - deny", "Response to SignDataRequest",
			&core.SignDataResponse{})
	}
	{ // Sign transaction request
		desc := "SignTxRequest contains information about a pending request to sign a transaction. " +
			"Aside from the transaction itself, there is also a `call_info`-struct. That struct contains " +
			"messages of various types, that the user should be informed of." +
			"\n\n" +
			"As in any request, it's important to consider that the `meta` info also contains untrusted data." +
			"\n\n" +
			"The `transaction` (on input into clef) can have either `data` or `input` -- if both are set, " +
			"they must be identical, otherwise an error is generated. " +
			"However, Clef will always use `data` when passing this struct on (if Clef does otherwise, please file a ticket)"

		data := hexutil.Bytes([]byte{0x01, 0x02, 0x03, 0x04})
		add("SignTxRequest", desc, &core.SignTxRequest{
			Meta: meta,
			Callinfo: []apitypes.ValidationInfo{
				{Typ: "Warning", Message: "Something looks odd, show this message as a warning"},
				{Typ: "Info", Message: "User should see this as well"},
			},
			Transaction: apitypes.SendTxArgs{
				Data:     &data,
				Nonce:    0x1,
				Value:    hexutil.Big(*big.NewInt(6)),
				From:     common.NewMixedcaseAddress(a),
				To:       nil,
				GasPrice: (*hexutil.Big)(big.NewInt(5)),
				Gas:      1000,
				Input:    nil,
			}})
	}
	{ // Sign tx response
		data := hexutil.Bytes([]byte{0x04, 0x03, 0x02, 0x01})
		add("SignTxResponse - approve", "Response to request to sign a transaction. This response needs to contain the `transaction`"+
			", because the UI is free to make modifications to the transaction.",
			&core.SignTxResponse{Approved: true,
				Transaction: apitypes.SendTxArgs{
					Data:     &data,
					Nonce:    0x4,
					Value:    hexutil.Big(*big.NewInt(6)),
					From:     common.NewMixedcaseAddress(a),
					To:       nil,
					GasPrice: (*hexutil.Big)(big.NewInt(5)),
					Gas:      1000,
					Input:    nil,
				}})
		add("SignTxResponse - deny", "Response to SignTxRequest. When denying a request, there's no need to "+
			"provide the transaction in return",
			&core.SignTxResponse{})
	}
	{ // WHen a signed tx is ready to go out
		desc := "SignTransactionResult is used in the call `clef` -> `OnApprovedTx(result)`" +
			"\n\n" +
			"This occurs _after_ successful completion of the entire signing procedure, but right before the signed " +
			"transaction is passed to the external caller. This method (and data) can be used by the UI to signal " +
			"to the user that the transaction was signed, but it is primarily useful for ruleset implementations." +
			"\n\n" +
			"A ruleset that implements a rate limitation needs to know what transactions are sent out to the external " +
			"interface. By hooking into this methods, the ruleset can maintain track of that count." +
			"\n\n" +
			"**OBS:** Note that if an attacker can restore your `clef` data to a previous point in time" +
			" (e.g through a backup), the attacker can reset such windows, even if he/she is unable to decrypt the content. " +
			"\n\n" +
			"The `OnApproved` method cannot be responded to, it's purely informative"

		rlpdata := common.FromHex("0xf85d640101948a8eafb1cf62bfbeb1741769dae1a9dd47996192018026a0716bd90515acb1e68e5ac5867aa11a1e65399c3349d479f5fb698554ebc6f293a04e8a4ebfff434e971e0ef12c5bf3a881b06fd04fc3f8b8a7291fb67a26a1d4ed")
		var tx types.Transaction
		tx.UnmarshalBinary(rlpdata)
		add("OnApproved - SignTransactionResult", desc, &ethapi.SignTransactionResult{Raw: rlpdata, Tx: &tx})
	}
	{ // User input
		add("UserInputRequest", "Sent when clef needs the user to provide data. If 'password' is true, the input field should be treated accordingly (echo-free)",
			&core.UserInputRequest{IsPassword: true, Title: "The title here", Prompt: "The question to ask the user"})
		add("UserInputResponse", "Response to UserInputRequest",
			&core.UserInputResponse{Text: "The textual response from user"})
	}
	{ // List request
		add("ListRequest", "Sent when a request has been made to list addresses. The UI is provided with the "+
			"full `account`s, including local directory names. Note: this information is not passed back to the external caller, "+
			"who only sees the `address`es. ",
			&core.ListRequest{
				Meta: meta,
				Accounts: []accounts.Account{
					{Address: a, URL: accounts.URL{Scheme: "keystore", Path: "/path/to/keyfile/a"}},
					{Address: b, URL: accounts.URL{Scheme: "keystore", Path: "/path/to/keyfile/b"}}},
			})

		add("ListResponse", "Response to list request. The response contains a list of all addresses to show to the caller. "+
			"Note: the UI is free to respond with any address the caller, regardless of whether it exists or not",
			&core.ListResponse{
				Accounts: []accounts.Account{
					{
						Address: common.HexToAddress("0xcowbeef000000cowbeef00000000000000000c0w"),
						URL:     accounts.URL{Path: ".. ignored .."},
					},
					{
						Address: common.HexToAddress("0xffffffffffffffffffffffffffffffffffffffff"),
					},
				}})
	}

	fmt.Println(`## UI Client interface

These data types are defined in the channel between clef and the UI`)
	for _, elem := range output {
		fmt.Println(elem)
	}
	return nil
}<|MERGE_RESOLUTION|>--- conflicted
+++ resolved
@@ -239,8 +239,6 @@
 		Description: `
 	Lists the wallets known to Clef.
 	`}
-<<<<<<< HEAD
-=======
 	importRawCommand = &cli.Command{
 		Action:    accountImport,
 		Name:      "importraw",
@@ -258,7 +256,6 @@
 The keyfile is assumed to contain an unencrypted private key in hexadecimal format.
 The account is saved in encrypted format, you are prompted for a password.
 `}
->>>>>>> c2e0abce
 )
 
 var app = flags.NewApp("Manage Ethereum account operations")
@@ -400,15 +397,9 @@
 	return nil
 }
 
-<<<<<<< HEAD
-func initInternalApi(c *cli.Context) (*core.UIServerAPI, error) {
-	if err := initialize(c); err != nil {
-		return nil, err
-=======
 func initInternalApi(c *cli.Context) (*core.UIServerAPI, core.UIClientAPI, error) {
 	if err := initialize(c); err != nil {
 		return nil, nil, err
->>>>>>> c2e0abce
 	}
 	var (
 		ui                        = core.NewCommandlineUI()
@@ -419,11 +410,7 @@
 	am := core.StartClefAccountManager(ksLoc, true, lightKdf, "")
 	api := core.NewSignerAPI(am, 0, true, ui, nil, false, pwStorage)
 	internalApi := core.NewUIServerAPI(api)
-<<<<<<< HEAD
-	return internalApi, nil
-=======
 	return internalApi, ui, nil
->>>>>>> c2e0abce
 }
 
 func setCredential(ctx *cli.Context) error {
@@ -510,11 +497,7 @@
 }
 
 func newAccount(c *cli.Context) error {
-<<<<<<< HEAD
-	internalApi, err := initInternalApi(c)
-=======
 	internalApi, _, err := initInternalApi(c)
->>>>>>> c2e0abce
 	if err != nil {
 		return err
 	}
@@ -526,11 +509,7 @@
 }
 
 func listAccounts(c *cli.Context) error {
-<<<<<<< HEAD
-	internalApi, err := initInternalApi(c)
-=======
 	internalApi, _, err := initInternalApi(c)
->>>>>>> c2e0abce
 	if err != nil {
 		return err
 	}
@@ -549,11 +528,7 @@
 }
 
 func listWallets(c *cli.Context) error {
-<<<<<<< HEAD
-	internalApi, err := initInternalApi(c)
-=======
 	internalApi, _, err := initInternalApi(c)
->>>>>>> c2e0abce
 	if err != nil {
 		return err
 	}
@@ -572,8 +547,6 @@
 	return nil
 }
 
-<<<<<<< HEAD
-=======
 // accountImport imports a raw hexadecimal private key via CLI.
 func accountImport(c *cli.Context) error {
 	if c.Args().Len() != 1 {
@@ -625,7 +598,6 @@
 	return nil
 }
 
->>>>>>> c2e0abce
 // ipcEndpoint resolves an IPC endpoint based on a configured value, taking into
 // account the set data folders as well as the designated platform we're currently
 // running on.
